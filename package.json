--- conflicted
+++ resolved
@@ -1,10 +1,6 @@
 {
   "name": "@northscaler/acl",
-<<<<<<< HEAD
   "version": "1.3.0-pre.0",
-=======
-  "version": "1.2.2-rc.0",
->>>>>>> 6bb1ed2c
   "description": "Security via access control list (ACL)",
   "homepage": "https://gitlab.com/northscaler-public/acl.git",
   "repository": {
